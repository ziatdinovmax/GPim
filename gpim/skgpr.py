'''
skgpr.py
======
Gaussian process regression model with a structured kernel interpolation.
Serves as a high-level wrapper for GPyTorch's (https://gpytorch.ai)
Gaussian processes module with a structred kernel interpolation method
for easy work with scientific image (2D) and hyperspectral (3D, 4D) data.
Author: Maxim Ziatdinov (email: maxim.ziatdinov@ai4microcopy.com)
'''

import time
import numpy as np
from gpim import gprutils
import torch
import gpytorch
import warnings


class skreconstructor:
    """
<<<<<<< HEAD
    GpyTorch implementation of Gaussian process (GP)
    regression-based reconstuction of sparse 2D-4D images,
    and system exploration based on maximal uncertainty reduction,
    Performs a standard kernel GP regresion
    if a total number of training points is less than 5000
    and a number of dimensions is less than 3.
    Otherwise, performs a structured kernel GP regression.

=======
    GP regression model with structured kernel interpolation
    for 2D/3D/4D image data reconstruction
>>>>>>> c7740b40
    Args:
        X (ndarray):
            Grid indices with dimension :math:`c \\times N \\times M`,
            :math:`c \\times N \\times M \\times L` or
            :math:`c \\times N \\times M \\times L \\times K`,
            where *c* is equal to the number of coordinates
            (for example, for xyz coordinates, *c* = 3)
        y (ndarray):
            Observations (data points) with dimension :math:`N \\times M`,
            :math:`N \\times M \\times L` or
            :math:`N \\times M \\times L \\times K`.
            Typically, for 2D image *N* and *M* are image height and width.
            For 3D hyperspectral data *N* and *M* are spatial dimensions
            and *L* is a "spectroscopic" dimension (e.g. voltage or wavelength).
            For 4D datasets, both *L* and *K* are "spectroscopic" dimensions.
        Xtest (ndarray):
            "Test" points (for prediction with a trained GP model)
            with dimension :math:`N \\times M`, :math:`N \\times M \\times L`
            or :math:`N \\times M \\times L \\times K`
        kernel (str):
            Kernel type ('RBF' or 'Matern52')
        lengthscale (list of int  list of two list with ins):
            Determines lower (1st list) and upper (2nd list) bounds
            for kernel lengthscales. The number of elements in each list
            is equal to the dataset dimensionality.
        sparse (bool):
            Perform structured kernel interpolation GP
        iterations (int):
            Number of training steps
        learning_rate (float):
            Learning rate for model training
        use_gpu (bool):
            Uses GPU hardware accelerator when set to 'True'
        verbose (bool):
            Print statistics after each training iteration
        seed (int):
            for reproducibility
        **grid_points_ratio (float):
            Ratio of inducing points to overall points
        **max_root (int):
            Maximum number of Lanczos iterations to perform
            in prediction stage
        **num_batches (int):
            Number of batches for splitting the Xtest array
            (for large datasets, you may not have enough GPU memory
            to process the entire dataset at once)
    """
    def __init__(self,
                 X,
                 y,
                 Xtest=None,
                 kernel='RBF',
                 lengthscale=None,
                 sparse=False,
                 learning_rate=.1,
                 iterations=50,
                 use_gpu=1,
                 verbose=0,
                 seed=0,
                 **kwargs):
        """
        Initiates reconstructor parameters
        and pre-processes training and test data arrays
        """
        torch.manual_seed(seed)
        if use_gpu and torch.cuda.is_available():
            torch.cuda.empty_cache()
            torch.cuda.manual_seed_all(seed)
            torch.backends.cudnn.deterministic = True
            torch.backends.cudnn.benchmark = False
            torch.set_default_tensor_type(torch.cuda.DoubleTensor)
        input_dim = np.ndim(y)
        X, y = gprutils.prepare_training_data(X, y)
        if Xtest is not None:
            Xtest = gprutils.prepare_test_data(Xtest)
        self.X, self.y, self.Xtest = X, y, Xtest
        self.do_ski = sparse
        self.toeplitz = gpytorch.settings.use_toeplitz(True)
        maxroot = kwargs.get("maxroot", 100)
        self.maxroot = gpytorch.settings.max_root_decomposition_size(maxroot)
        if use_gpu and torch.cuda.is_available():
            self.X, self.y = self.X.cuda(), self.y.cuda()
            if self.Xtest is not None:
                self.Xtest = self.Xtest.cuda()
            self.toeplitz = gpytorch.settings.use_toeplitz(False)
        else:
            torch.set_default_tensor_type(torch.DoubleTensor)
        self.likelihood = gpytorch.likelihoods.GaussianLikelihood()
        _kernel = get_kernel(kernel, input_dim,
                             use_gpu, lengthscale=lengthscale)
        grid_points_ratio = kwargs.get("grid_points_ratio", 1.)
        self.model = skgprmodel(self.X, self.y,
                                _kernel, self.likelihood, input_dim,
                                grid_points_ratio, self.do_ski)
        if use_gpu:
            self.model.cuda()
        self.iterations = iterations
        self.num_batches = kwargs.get("num_batches", 1)
        self.learning_rate = learning_rate

        self.lscales, self.noise_all = [], []
        self.hyperparams = {
            "lengthscale": self.lscales,
            "noise": self.noise_all,
        }
        self.verbose = verbose

    def train(self, **kwargs):
        """
        Training GP regression model

        Args:
            **learning_rate (float): learning rate
            **iterations (int): number of SVI training iteratons
        """
        if kwargs.get("learning_rate") is not None:
            self.learning_rate = kwargs.get("learning_rate")
        if kwargs.get("iterations") is not None:
            self.iterations = kwargs.get("iterations")
        self.model.train()
        self.likelihood.train()
        optimizer = torch.optim.Adam(
            [{'params': self.model.parameters()}], lr=self.learning_rate)
        mll = gpytorch.mlls.ExactMarginalLogLikelihood(
            self.likelihood, self.model)
        print('Model training...')
        start_time = time.time()
        for i in range(self.iterations):
            optimizer.zero_grad()
            output = self.model(self.X)
            loss = -mll(output, self.y)
            loss.backward()
            optimizer.step()
            if not self.do_ski:
                self.lscales.append(
                    self.model.covar_module.base_kernel.lengthscale.tolist()[0]
                )
            else:
                self.lscales.append(
                    self.model.covar_module.base_kernel.base_kernel.lengthscale.tolist()[0]
                )
            self.noise_all.append(
                self.model.likelihood.noise_covar.noise.item())
            if self.verbose and (i % 10 == 0 or i == self.iterations - 1):
                print('iter: {} ...'.format(i),
                      'loss: {} ...'.format(np.around(loss.item(), 4)),
                      'length: {} ...'.format(np.around(self.lscales[-1], 4)),
                      'noise: {} ...'.format(np.around(self.noise_all[-1], 7)))
            if i == 10:
                print('average time per iteration: {} s'.format(
                    np.round(time.time() - start_time, 2) / 10))
        print('training completed in {} s'.format(
            np.round(time.time() - start_time, 2)))
        print('Final parameter values:\n',
              'lengthscale: {}, noise: {}'.format(
                np.around(self.lscales[-1], 4),
                np.around(self.noise_all[-1], 7)))
        return

    def predict(self, Xtest=None, **kwargs):
        """
        Makes a prediction with trained GP regression model

        Args:
            Xtest (ndarray):
            "Test" points (for prediction with a trained GP model)
            with dimension :math:`N \\times M`, :math:`N \\times M \\times L`
            or :math:`N \\times M \\times L \\times K`
        max_root (int):
            Maximum number of Lanczos iterations to perform
            in prediction stage
        num_batches (int):
            Number of batches for splitting the Xtest array
            (for large datasets, you may not have enough GPU memory
            to process the entire dataset at once)
        """
        if Xtest is None and self.Xtest is None:
            warnings.warn(
                "No test data provided. Using training data for prediction",
                UserWarning)
            self.Xtest = self.X
        elif Xtest is not None:
            self.Xtest = gprutils.prepare_test_data(Xtest)
            self.fulldims = Xtest.shape[1:]
            if next(self.model.parameters()).is_cuda:
                self.Xtest = self.Xtest.cuda()
        if kwargs.get("num_batches") is not None:
            self.num_batches = kwargs.get("num_batches")
        if kwargs.get("max_root") is not None:
            self.max_root = kwargs.get("max_root")
        self.model.eval()
        self.likelihood.eval()
        batch_range = len(self.Xtest) // self.num_batches
        mean = np.zeros((self.Xtest.shape[0]))
        sd = np.zeros((self.Xtest.shape[0]))
        print('Calculating predictive mean and uncertainty...')
        for i in range(self.num_batches):
            print("\rBatch {}/{}".format(i+1, self.num_batches), end="")
            Xtest_i = self.Xtest[i*batch_range:(i+1)*batch_range]
            with torch.no_grad(), gpytorch.settings.fast_pred_var(), self.toeplitz, self.maxroot:
                covar_i = self.likelihood(self.model(Xtest_i))
            mean[i*batch_range:(i+1)*batch_range] = covar_i.mean.detach().cpu().numpy()
            sd[i*batch_range:(i+1)*batch_range] = covar_i.stddev.detach().cpu().numpy()
        print("\nDone")
        return mean, sd

    def run(self):
        """
        Combines train and step methods
        """
        self.train()
        mean, sd = self.predict()
        if next(self.model.parameters()).is_cuda:
            self.model.cpu()
            torch.set_default_tensor_type(torch.DoubleTensor)
            self.X, self.y = self.X.cpu(), self.y.cpu()
            self.Xtest = self.Xtest.cpu()
            torch.cuda.empty_cache()
        return mean, sd, self.hyperparams

    def step(self, dist_edge=0, **kwargs):
        """
        Performs single train-predict step for exploration analysis
        returning a new point with maximum uncertainty. Notice that
        it doesn't seem to work properly with structred kernel interpolation
        and therefore it may work only for when total number of data points
        is below 5e4 (in this case we use a full GP without structured kernel)

        Args:
            dist_edge (integer or list with two integers):
                edge regions not considered in max uncertainty evaluation
            **learning_rate (float):
                learning rate for GP regression model training
            **steps (int):
                number of SVI training iteratons

        Returns:
            lists of indices and values for points with maximum uncertainty,
            predictive mean and standard deviation (as flattened numpy arrays)
        """
        if kwargs.get("learning_rate") is not None:
            self.learning_rate = kwargs.get("learning_rate")
        if kwargs.get("iterations") is not None:
            self.iterations = kwargs.get("iterations")
        if isinstance(dist_edge, int):
            dist_edge = [dist_edge, dist_edge]
        # train a model
        self.train(learning_rate=self.learning_rate, iterations=self.iterations)
        # make prediction
        mean, sd = self.predict()
        # find point with maximum uncertainty
        sd_ = sd.reshape(self.fulldims)
        amax, uncert_list = gprutils.max_uncertainty(sd_, dist_edge)
        return amax, uncert_list, mean, sd


class skgprmodel(gpytorch.models.ExactGP):
    """
    GP regression model with structured kernel interpolation
    Args:
        X (ndarray):
            Grid indices with dimension :math:`n \\times c`,
            where *n* is the number of observation points
            and *c* is equal to the number of coordinates
            (for example, for xyz coordinates, *c* = 3)
        y (ndarray):
            Observations (data points) with dimension n
        kernel (gpytorch kernel object):
            'RBF' or 'Matern52' kernels
        likelihood (gpytorch likelihood object):
            The Gaussian likelihood
        input_dim (int):
            Number of input dimensions
            (equal to number of feature vector columns)
        grid_points_ratio (float):
            Ratio of inducing points to overall points
    """

    def __init__(self, X, y, kernel, likelihood,
                 input_dim=3, grid_points_ratio=1.,
                 do_ski=False):
        """
        Initializes model parameters
        """
        super(skgprmodel, self).__init__(X, y, likelihood)
        self.mean_module = gpytorch.means.ConstantMean()
        self.covar_module = gpytorch.kernels.ScaleKernel(kernel)
        if do_ski:
            grid_size = gpytorch.utils.grid.choose_grid_size(
                X, ratio=grid_points_ratio)
            self.covar_module = gpytorch.kernels.GridInterpolationKernel(
                self.covar_module, grid_size=grid_size, num_dims=input_dim)

    def forward(self, x):
        """
        Forward path
        """
        mean_x = self.mean_module(x)
        covar_x = self.covar_module(x)
        return gpytorch.distributions.MultivariateNormal(mean_x, covar_x)


def get_kernel(kernel_type, input_dim, on_gpu=True, **kwargs):
    """
    Initializes one of the following kernels: RBF, Matern
    Args:
        kernel_type (str):
            Kernel type ('RBF', Matern52')
        input_dim (int):
            Number of input dimensions
            (equal to number of feature vector columns)
        on_gpu (bool):
            Sets default tensor type to torch.cuda.DoubleTensor
        **lengthscale (list of two lists):
            Determines lower (1st list) and upper (2nd list) bounds
            for kernel lengthscale(s);
            number of elements in each list is equal to the input dimensions
    Returns:
        kernel object
    """
    if on_gpu and torch.cuda.is_available():
        torch.set_default_tensor_type(torch.cuda.DoubleTensor)
    else:
        torch.set_default_tensor_type(torch.DoubleTensor)

    lscale = kwargs.get('lengthscale')
    if lscale is not None:
        lscale = gpytorch.constraints.Interval(torch.tensor(lscale[0]),
                                               torch.tensor(lscale[1]))
    # initialize the kernel
    kernel_book = lambda input_dim, lscale: {
        'RBF': gpytorch.kernels.RBFKernel(
            ard_num_dims=input_dim,
            lengthscale_constraint=lscale
            ),
        'Matern52': gpytorch.kernels.MaternKernel(
            ard_num_dims=input_dim,
            lengthscale_constraint=lscale
            )
    }
    try:
        kernel = kernel_book(input_dim, lscale)[kernel_type]
    except KeyError:
        print('Select one of the currently available kernels:',\
              '"RBF", "Matern52"')
        raise
    return kernel<|MERGE_RESOLUTION|>--- conflicted
+++ resolved
@@ -18,19 +18,8 @@
 
 class skreconstructor:
     """
-<<<<<<< HEAD
-    GpyTorch implementation of Gaussian process (GP)
-    regression-based reconstuction of sparse 2D-4D images,
-    and system exploration based on maximal uncertainty reduction,
-    Performs a standard kernel GP regresion
-    if a total number of training points is less than 5000
-    and a number of dimensions is less than 3.
-    Otherwise, performs a structured kernel GP regression.
-
-=======
     GP regression model with structured kernel interpolation
     for 2D/3D/4D image data reconstruction
->>>>>>> c7740b40
     Args:
         X (ndarray):
             Grid indices with dimension :math:`c \\times N \\times M`,
